version: 2
jobs:
  build:
<<<<<<< HEAD
    docker:
      - image: circleci/golang:1.9
=======
<<<<<<< HEAD
=======
    working_directory: /go/src/github.com/anthdm/hbbft
>>>>>>> ac749f3f89a8e628b8aeeb34cb76527428400b00
    docker:
      - image: circleci/golang:1.9
    working_directory: /go/src/github.com/anthdm/hbbft
    steps:
      - checkout
<<<<<<< HEAD
      - run: go get -v -t -d ./...
      - run: go test -v ./...
=======
      - restore_cache:
          key: "dependency-cache-vendor-{{ checksum \"Gopkg.lock\" }}"
      - run: /scripts/build.sh
      - save_cache:
        key: "dependency-cache-vendor-{{ checksum \"Gopkg.lock\" }}"
        paths:
          - vendor
          - /go/pkg
  test:
>>>>>>> bfb6199a
    working_directory: /go/src/github.com/anthdm/hbbft
    steps:
      - checkout
<<<<<<< HEAD
      - run: go get -v -t -d ./...
      - run: go test -v ./...
=======
      - restore_cache:
          key: "dependency-cache-vendor-{{ checksum \"Gopkg.lock\" }}"
      - run: go test

workflows:
  version: 2
  build_test:
    jobs:
      - build:
        filters:
          tags:
            only: /[0-9]+\.[0-9]+\.[0-9]+/
          branches:
            ignore: master
      - test:
        requires:
          - build
        filters:
          tags:
            only: /[0-9]+\.[0-9]+\.[0-9]+/
          branches:
            ignore: master
>>>>>>> ac749f3f89a8e628b8aeeb34cb76527428400b00
>>>>>>> bfb6199a
<|MERGE_RESOLUTION|>--- conflicted
+++ resolved
@@ -1,61 +1,10 @@
 version: 2
 jobs:
   build:
-<<<<<<< HEAD
-    docker:
-      - image: circleci/golang:1.9
-=======
-<<<<<<< HEAD
-=======
-    working_directory: /go/src/github.com/anthdm/hbbft
->>>>>>> ac749f3f89a8e628b8aeeb34cb76527428400b00
     docker:
       - image: circleci/golang:1.9
     working_directory: /go/src/github.com/anthdm/hbbft
     steps:
       - checkout
-<<<<<<< HEAD
       - run: go get -v -t -d ./...
-      - run: go test -v ./...
-=======
-      - restore_cache:
-          key: "dependency-cache-vendor-{{ checksum \"Gopkg.lock\" }}"
-      - run: /scripts/build.sh
-      - save_cache:
-        key: "dependency-cache-vendor-{{ checksum \"Gopkg.lock\" }}"
-        paths:
-          - vendor
-          - /go/pkg
-  test:
->>>>>>> bfb6199a
-    working_directory: /go/src/github.com/anthdm/hbbft
-    steps:
-      - checkout
-<<<<<<< HEAD
-      - run: go get -v -t -d ./...
-      - run: go test -v ./...
-=======
-      - restore_cache:
-          key: "dependency-cache-vendor-{{ checksum \"Gopkg.lock\" }}"
-      - run: go test
-
-workflows:
-  version: 2
-  build_test:
-    jobs:
-      - build:
-        filters:
-          tags:
-            only: /[0-9]+\.[0-9]+\.[0-9]+/
-          branches:
-            ignore: master
-      - test:
-        requires:
-          - build
-        filters:
-          tags:
-            only: /[0-9]+\.[0-9]+\.[0-9]+/
-          branches:
-            ignore: master
->>>>>>> ac749f3f89a8e628b8aeeb34cb76527428400b00
->>>>>>> bfb6199a
+      - run: go test -v ./...